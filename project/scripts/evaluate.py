--- conflicted
+++ resolved
@@ -34,11 +34,7 @@
     parser = argparse.ArgumentParser(description="Hallucination Evaluation")
 
     parser.add_argument("--model_class", type=str, required=True, 
-<<<<<<< HEAD
-                        choices=['BaselineLLaMA','LoraLLaMA', 'RagLLaMA','RagOLLaMA'],
-=======
-                        choices=['BaselineLLaMA','FTLora', 'RagLLaMA'],
->>>>>>> 5d3d826d
+                        choices=['BaselineLLaMA','LoraLLaMA', 'RagLLaMA'],
                         help="Class of the model")
     parser.add_argument('--dataset', type=str, required=True,
                         choices=['HaluEval2'],
