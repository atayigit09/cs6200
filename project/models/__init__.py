<<<<<<< HEAD
from typing import Union, List, Dict, Any
import os
import torch
import json
import argparse
from tqdm import tqdm
from pathlib import Path
from transformers import AutoTokenizer, AutoModelForCausalLM
import openai
from anthropic import Anthropic
=======
from typing import Dict, Any
import importlib


def find_model_using_name(model_name, model_class):
    """Import the module "models/[model_name].py".
    In the file, the class called DatasetNameModel() will
    be instantiated. It has to be a subclass of BaseLLM,
    and it is case-insensitive.
    """
    model_filename = "models." + model_name 
    modellib = importlib.import_module(model_filename)
    model = None
    for name, cls in modellib.__dict__.items():
        if name.lower() == model_class.lower() \
           and issubclass(cls, BaseLLM):
            model = cls

    if model is None:
        print("In %s.py, there should be a subclass of BaseModel with class name that matches %s in lowercase." % (model_filename, model_class))
        exit(0)

    return model



def create_model(opt):
    """Create a model given the option.
    This function warps the class CappedDataLoader.
    This is the main interface between this package and 'train.py'/'test.py'
    Example:
        >>> from models import create_model
        >>> model = create_model(opt)
    """
    model = find_model_using_name(opt.model_name, opt.model_class)
    instance = model(opt.model_config)
    print("model [%s] was created" % type(instance).__name__)
    return instance
>>>>>>> fcfa9dca


class BaseLLM:
    """Base class for all LLM models"""
    def __init__(self, config: Dict[str, Any]):
        self.config = config
        self.model = None
        self.tokenizer = None
        
    def load_model(self):
        """Common model loading logic"""
        raise NotImplementedError
        
    def generate(self, prompt: str, **kwargs) -> str:
        """Common generation interface"""
        raise NotImplementedError
<<<<<<< HEAD


class BasePipeline:
    """Common pipeline for data handling"""
    def __init__(self, data_path: str, save_path: str):
        self.data_path = data_path
        self.save_path = save_path
        self.save_data = []
        
    def load_data(self) -> list:
        with open(self.data_path, 'r') as f:
            return json.load(f)
            
    def save_results(self):
        with open(self.save_path, 'w') as f:
            json.dump(self.save_data, f, indent=2)


class EvalLLM(BaseLLM):
    """
    EvalLLM for extracting and validating factual statements from model responses.
    Supports multiple LLM backends (GPT, Claude) for fact checking.
    """

    def __init__(self, config: Dict[str, Any]):
        """
        Initialize EvalLLM with configuration
        
        Args:
            config: Dictionary containing:
                - model_type: "gpt" or "claude"
                - api_key: API key for the chosen service
                - model_name: Specific model name (e.g. "gpt-4o", "claude-3.5-sonnet")
                - data_path: Path to input data
                - save_path: Path to save results
                - batch_size: Number of items to process before saving
        """
        super().__init__(config)
        self.model_type = config['model_type']
        self.model_name = config['model_name']
        self.data_path = config['data_path']
        self.save_path = config['save_path']
        self.batch_size = config.get('batch_size', 32)
        self.save_data = []

        # Initialize appropriate client based on model type
        if self.model_type == "gpt":
            openai.api_key = config['api_key']
            self.client = openai.OpenAI()
        elif self.model_type == "claude":
            config_key = config.get('api_key')
            self.client = Anthropic(api_key=config_key)
        else:
            raise ValueError(f"Unsupported model type: {self.model_type}")

    async def generate_completion(self, prompt: str) -> str:
        """Generate completion using the configured LLM"""
        try:
            if self.model_type == "gpt":
                response = self.client.chat.completions.create(
                    model=self.model_name,
                    messages=[{"role": "user", "content": prompt}],
                    temperature=0.0,
                    max_tokens=1000
                )
                return response.choices[0].message.content
            
            elif self.model_type == "claude":
                response = self.client.messages.create(
                    model=self.model_name,
                    max_tokens=1000,
                    temperature=0.0,
                    messages=[{
                        "role": "user",
                        "content": prompt
                    }],
                    system="You are a helpful AI assistant focused on fact checking and verification."
                )
                return response.content[0].text
                
        except Exception as e:
            print(f"Error generating completion: {str(e)}")
            return ""

    def get_facts_lst(self, response: str) -> List[str]:
        """Extract facts list from the LLM response."""
        if not response or "NO FACTS" in response:
            return []
        
        try:
            lines = [line.strip() for line in response.split("\n") if line.strip()]
            
            if not lines:
                print(f"Empty facts: {response}")
                return []
                
            if len(lines) == 1 and not lines[0].startswith("1."):
                return [lines[0]]
                
            return [fact[2:].strip() for fact in lines if fact[2:].strip()]
            
        except Exception as e:
            print(f"Error parsing facts: {str(e)}")
            print(f"Response: {response}")
            return []

    async def generate_facts(self, data: List[Dict], prompt_template: str) -> List[Dict]:
        """
        Generate facts from model responses using the configured LLM.
        
        Args:
            data: List of dictionaries containing model responses
            prompt_template: Template for fact extraction prompt
        
        Returns:
            Updated data with extracted facts
        """
        if not data:
            return []

        for i in tqdm(range(len(data)), desc="Extracting facts"):
            try:
                # Format prompt with current item
                prompt = prompt_template.format(
                    query=data[i]["user_query"],
                    answer=data[i]["model_response"]
                )

                # Generate and process facts
                response = await self.generate_completion(prompt)
                facts = self.get_facts_lst(response)
                
                # Update item with results
                data[i].update({
                    "raw_facts": response,
                    "extracted_facts": facts
                })
                
                self.save_data.append(data[i])
                
                # Save periodically
                if len(self.save_data) % self.batch_size == 0:
                    self.save_results()
                    
            except Exception as e:
                print(f"Error processing item {i}: {str(e)}")
                continue

        # Final save
        self.save_results()
        return data

    def save_results(self):
        """Save current results to disk"""
        if not self.save_data:
            return
            
        os.makedirs(os.path.dirname(self.save_path), exist_ok=True)
        with open(self.save_path, 'w') as f:
            json.dump(self.save_data, f, indent=2)
=======
>>>>>>> fcfa9dca
<|MERGE_RESOLUTION|>--- conflicted
+++ resolved
@@ -1,15 +1,3 @@
-<<<<<<< HEAD
-from typing import Union, List, Dict, Any
-import os
-import torch
-import json
-import argparse
-from tqdm import tqdm
-from pathlib import Path
-from transformers import AutoTokenizer, AutoModelForCausalLM
-import openai
-from anthropic import Anthropic
-=======
 from typing import Dict, Any
 import importlib
 
@@ -48,7 +36,6 @@
     instance = model(opt.model_config)
     print("model [%s] was created" % type(instance).__name__)
     return instance
->>>>>>> fcfa9dca
 
 
 class BaseLLM:
@@ -65,166 +52,3 @@
     def generate(self, prompt: str, **kwargs) -> str:
         """Common generation interface"""
         raise NotImplementedError
-<<<<<<< HEAD
-
-
-class BasePipeline:
-    """Common pipeline for data handling"""
-    def __init__(self, data_path: str, save_path: str):
-        self.data_path = data_path
-        self.save_path = save_path
-        self.save_data = []
-        
-    def load_data(self) -> list:
-        with open(self.data_path, 'r') as f:
-            return json.load(f)
-            
-    def save_results(self):
-        with open(self.save_path, 'w') as f:
-            json.dump(self.save_data, f, indent=2)
-
-
-class EvalLLM(BaseLLM):
-    """
-    EvalLLM for extracting and validating factual statements from model responses.
-    Supports multiple LLM backends (GPT, Claude) for fact checking.
-    """
-
-    def __init__(self, config: Dict[str, Any]):
-        """
-        Initialize EvalLLM with configuration
-        
-        Args:
-            config: Dictionary containing:
-                - model_type: "gpt" or "claude"
-                - api_key: API key for the chosen service
-                - model_name: Specific model name (e.g. "gpt-4o", "claude-3.5-sonnet")
-                - data_path: Path to input data
-                - save_path: Path to save results
-                - batch_size: Number of items to process before saving
-        """
-        super().__init__(config)
-        self.model_type = config['model_type']
-        self.model_name = config['model_name']
-        self.data_path = config['data_path']
-        self.save_path = config['save_path']
-        self.batch_size = config.get('batch_size', 32)
-        self.save_data = []
-
-        # Initialize appropriate client based on model type
-        if self.model_type == "gpt":
-            openai.api_key = config['api_key']
-            self.client = openai.OpenAI()
-        elif self.model_type == "claude":
-            config_key = config.get('api_key')
-            self.client = Anthropic(api_key=config_key)
-        else:
-            raise ValueError(f"Unsupported model type: {self.model_type}")
-
-    async def generate_completion(self, prompt: str) -> str:
-        """Generate completion using the configured LLM"""
-        try:
-            if self.model_type == "gpt":
-                response = self.client.chat.completions.create(
-                    model=self.model_name,
-                    messages=[{"role": "user", "content": prompt}],
-                    temperature=0.0,
-                    max_tokens=1000
-                )
-                return response.choices[0].message.content
-            
-            elif self.model_type == "claude":
-                response = self.client.messages.create(
-                    model=self.model_name,
-                    max_tokens=1000,
-                    temperature=0.0,
-                    messages=[{
-                        "role": "user",
-                        "content": prompt
-                    }],
-                    system="You are a helpful AI assistant focused on fact checking and verification."
-                )
-                return response.content[0].text
-                
-        except Exception as e:
-            print(f"Error generating completion: {str(e)}")
-            return ""
-
-    def get_facts_lst(self, response: str) -> List[str]:
-        """Extract facts list from the LLM response."""
-        if not response or "NO FACTS" in response:
-            return []
-        
-        try:
-            lines = [line.strip() for line in response.split("\n") if line.strip()]
-            
-            if not lines:
-                print(f"Empty facts: {response}")
-                return []
-                
-            if len(lines) == 1 and not lines[0].startswith("1."):
-                return [lines[0]]
-                
-            return [fact[2:].strip() for fact in lines if fact[2:].strip()]
-            
-        except Exception as e:
-            print(f"Error parsing facts: {str(e)}")
-            print(f"Response: {response}")
-            return []
-
-    async def generate_facts(self, data: List[Dict], prompt_template: str) -> List[Dict]:
-        """
-        Generate facts from model responses using the configured LLM.
-        
-        Args:
-            data: List of dictionaries containing model responses
-            prompt_template: Template for fact extraction prompt
-        
-        Returns:
-            Updated data with extracted facts
-        """
-        if not data:
-            return []
-
-        for i in tqdm(range(len(data)), desc="Extracting facts"):
-            try:
-                # Format prompt with current item
-                prompt = prompt_template.format(
-                    query=data[i]["user_query"],
-                    answer=data[i]["model_response"]
-                )
-
-                # Generate and process facts
-                response = await self.generate_completion(prompt)
-                facts = self.get_facts_lst(response)
-                
-                # Update item with results
-                data[i].update({
-                    "raw_facts": response,
-                    "extracted_facts": facts
-                })
-                
-                self.save_data.append(data[i])
-                
-                # Save periodically
-                if len(self.save_data) % self.batch_size == 0:
-                    self.save_results()
-                    
-            except Exception as e:
-                print(f"Error processing item {i}: {str(e)}")
-                continue
-
-        # Final save
-        self.save_results()
-        return data
-
-    def save_results(self):
-        """Save current results to disk"""
-        if not self.save_data:
-            return
-            
-        os.makedirs(os.path.dirname(self.save_path), exist_ok=True)
-        with open(self.save_path, 'w') as f:
-            json.dump(self.save_data, f, indent=2)
-=======
->>>>>>> fcfa9dca
